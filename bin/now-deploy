#!/usr/bin/env node
import Progress from 'progress';
import copy from '../lib/copy';
import { resolve } from 'path';
import login from '../lib/login';
import * as cfg from '../lib/cfg';
import { version } from '../../package';
import Logger from '../lib/build-logger';
import bytes from 'bytes';
import chalk from 'chalk';
import minimist from 'minimist';
import Now from '../lib';
import ms from 'ms';
import { handleError, error } from '../lib/error';

const argv = minimist(process.argv.slice(2), {
  boolean: ['help', 'version', 'debug', 'force', 'login', 'no-clipboard', 'forward-npm'],
  alias: {
    help: 'h',
    debug: 'd',
    version: 'v',
    force: 'f',
    forceSync: 'F',
    login: 'L',
    'no-clipboard': 'C',
    'forward-npm': 'N'
  }
});

const help = () => {
  console.log(`
  ${chalk.bold('𝚫 now')} [options] <command | path>

  ${chalk.dim('Commands:')}

    deploy       [path]       performs a deployment ${chalk.bold('(default)')}
    ls | list    [app]        list deployments
    rm | remove  [id]         remove a deployment
    ln | alias   [id] [url]   configures aliases for deployments
    domains      [name]       manages your domain names
    help         [cmd]        displays complete help for [cmd]

  ${chalk.dim('Options:')}

    -h, --help          output usage information
    -v, --version       output the version number
    -d, --debug         debug mode [off]
    -f, --force         force a new deployment even if nothing has changed
    -L, --login         configure login
    -C, --no-clipboard  do not attempt to copy URL to clipboard
    -N, --forward-npm   Forward login information to install private NPM modules

  ${chalk.dim('Examples:')}

  ${chalk.gray('–')} Deploys the current directory

    ${chalk.cyan('$ now')}

  ${chalk.gray('–')} Deploys a custom path ${chalk.dim('`/usr/src/project`')}

    ${chalk.cyan('$ now /usr/src/project')}

  ${chalk.gray('–')} Lists all deployments with their IDs

    ${chalk.cyan('$ now ls')}

  ${chalk.gray('–')} Associates deployment ${chalk.dim('`deploymentId`')} with ${chalk.dim('`custom-domain.com`')}

    ${chalk.cyan('$ now alias deploymentId custom-domain.com')}

  ${chalk.gray('–')} Displays comprehensive help for the subcommand ${chalk.dim('`list`')}

    ${chalk.cyan('$ now help list')}
`);
};

let path = argv._[0];

if (path) {
  if ('/' !== path[0]) {
    path = resolve(process.cwd(), path);
  }
} else {
  path = process.cwd();
}

const exit = (code) => {
  // we give stdout some time to flush out
  // because there's a node bug where
  // stdout writes are asynchronous
  // https://github.com/nodejs/node/issues/6456
  setTimeout(() => process.exit(code || 0), 100);
};

// options
const debug = argv.debug;
const clipboard = !argv['no-clipboard'];
const forwardNpm = argv['forward-npm'];
const force = argv.force;
const forceSync = argv.forceSync;
const shouldLogin = argv.login;
const apiUrl = argv.url || 'https://api.zeit.co';

const config = cfg.read();

if (argv.h || argv.help) {
  help();
  exit(0);
} else if (argv.v || argv.version) {
  console.log(chalk.bold('𝚫 now'), version);
  process.exit(0);
} else if (!config.token || shouldLogin) {
  login(apiUrl)
  .then((token) => {
    if (shouldLogin) {
      console.log('> Logged in successfully. Token saved in ~/.now.json');
      process.exit(0);
    } else {
      sync(token).catch((err) => {
        error(`Unknown error: ${err.stack}`);
        process.exit(1);
      });
    }
  })
  .catch((e) => {
    error(`Authentication error – ${e.message}`);
    process.exit(1);
  });
} else {
  sync(config.token).catch((err) => {
    error(`Unknown error: ${err.stack}`);
    process.exit(1);
  });
}

const isTTY = process.stdout.isTTY;

async function sync (token) {
  const start = Date.now();

  console.log(`> Deploying "${path}"`);

  const now = new Now(apiUrl, token, { debug });

  try {
<<<<<<< HEAD
    await now.create(path, {
      forceNew: force,
      forceSync: forceSync,
      quiet: !isTTY
    });
=======
    await now.create(path, { forceNew: force, forceSync: forceSync, forwardNpm });
>>>>>>> 9284265f
  } catch (err) {
    handleError(err);
    process.exit(1);
  }

  const { url } = now;
  const elapsed = ms(new Date() - start);

  if (isTTY) {
    if (clipboard) {
      try {
        await copy(url);
        console.log(`${chalk.cyan('> Ready!')} ${chalk.bold(url)} (copied to clipboard) [${elapsed}]`);
      } catch (err) {
        console.log(`${chalk.cyan('> Ready!')} ${chalk.bold(url)} [${elapsed}]`);
      }
    } else {
      console.log(`> ${url} [${elapsed}]`);
    }
  } else {
    system.stdout.write(url);
  }

  const start_u = new Date();
  const complete = () => {
    const elapsed_u = ms(new Date() - start_u);
    console.log(`> Sync complete (${bytes(now.syncAmount)}) [${elapsed_u}] `);
    console.log('> Initializing…');

    // close http2 agent
    now.close();

    // show build logs
    printLogs(now.host);
  };

  if (now.syncAmount) {
    const bar = new Progress('> Upload [:bar] :percent :etas', {
      width: 20,
      complete: '=',
      incomplete: '',
      total: now.syncAmount
    });

    now.upload();

    now.on('upload', ({ names, data }) => {
      const amount = data.length;
      if (debug) {
        console.log(`> [debug] Uploaded: ${names.join(' ')} (${bytes(data.length)})`);
      }
      bar.tick(amount);
    });

    now.on('complete', complete);

    now.on('error', (err) => {
      error('Upload failed');
      handleError(err);
      process.exit(1);
    });
  } else {
    console.log(`> Initializing…`);

    // close http2 agent
    now.close();

    // show build logs
    printLogs(now.host);
  }
}

function printLogs (host) {
  // log build
  const logger = new Logger(host, { debug, quiet: !isTTY });
  logger.on('error', () => {
    process.exit(1);
  });
  logger.on('close', () => {
    console.log(`${chalk.cyan('> Deployment complete!')}`);
    process.exit(0);
  });
}<|MERGE_RESOLUTION|>--- conflicted
+++ resolved
@@ -96,7 +96,7 @@
 const debug = argv.debug;
 const clipboard = !argv['no-clipboard'];
 const forwardNpm = argv['forward-npm'];
-const force = argv.force;
+const forceNew = argv.force;
 const forceSync = argv.forceSync;
 const shouldLogin = argv.login;
 const apiUrl = argv.url || 'https://api.zeit.co';
@@ -143,15 +143,12 @@
   const now = new Now(apiUrl, token, { debug });
 
   try {
-<<<<<<< HEAD
     await now.create(path, {
-      forceNew: force,
-      forceSync: forceSync,
+      forceNew,
+      forceSync,
+      forwardNpm,
       quiet: !isTTY
     });
-=======
-    await now.create(path, { forceNew: force, forceSync: forceSync, forwardNpm });
->>>>>>> 9284265f
   } catch (err) {
     handleError(err);
     process.exit(1);
